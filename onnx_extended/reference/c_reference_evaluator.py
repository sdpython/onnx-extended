from typing import Any, Dict, List, Optional, Union

from onnx import FunctionProto, ModelProto
from onnx.defs import get_schema
from onnx.reference import ReferenceEvaluator
from onnx.reference.op_run import OpRun
from onnx_extended.reference.c_ops.c_op_conv import Conv
from onnx_extended.reference.c_ops.c_op_tree_ensemble_regressor import (
    TreeEnsembleRegressor_1,
    TreeEnsembleRegressor_3,
)
from onnx_extended.reference.c_ops.c_op_tree_ensemble_classifier import (
    TreeEnsembleClassifier_1,
    TreeEnsembleClassifier_3,
)


class CReferenceEvaluator(ReferenceEvaluator):
    """
    This class replaces the python implementation by C implementation
    for a short list of operators quite slow in python (such as `Conv`).
    The class automatically replaces a python implementation
    by a C implementation if available. See example :ref:`l-example-conv`.

    ::

        from onnx.reference import ReferenceEvaluator
        from from onnx.reference.c_ops import Conv
        ref = ReferenceEvaluator(..., new_ops=[Conv])
    """

    default_ops = [
        Conv,
        TreeEnsembleClassifier_1,
        TreeEnsembleClassifier_3,
        TreeEnsembleRegressor_1,
        TreeEnsembleRegressor_3,
    ]

    @staticmethod
    def filter_ops(proto, new_ops, opsets):
        if opsets is None and isinstance(proto, (ModelProto, FunctionProto)):
            opsets = {d.domain: d.version for d in proto.opset_import}
        best = {}
        renamed = {}
        for cl in new_ops:
            if "_" not in cl.__name__:
                continue
            vers = cl.__name__.split("_")
            try:
                v = int(vers[-1])
            except ValueError:
                # not a version
                continue
            if opsets is not None and v > opsets.get(cl.op_domain, 1):
                continue
            renamed[cl.__name__] = cl
            key = cl.op_domain, "_".join(vers[:-1])
            if key not in best or best[key][0] < v:
                best[key] = (v, cl)

        modified = []
        for cl in new_ops:
            if cl.__name__ not in renamed:
                modified.append(cl)
        for k, v in best.items():
            atts = {"domain": k[0]}
            bases = (v[1],)
            if not hasattr(v[1], "op_schema"):
                atts["op_schema"] = get_schema(k[1], v[0], domain=v[1].op_domain)
            new_cl = type(k[1], bases, atts)
            modified.append(new_cl)

        new_ops = modified
        return new_ops

    def __init__(
        self,
        proto: Any,
        opsets: Optional[Dict[str, int]] = None,
        functions: Optional[List[Union[ReferenceEvaluator, FunctionProto]]] = None,
        verbose: int = 0,
        new_ops: Optional[List[OpRun]] = None,
    ):
        if new_ops is None:
            new_ops = CReferenceEvaluator.default_ops
        else:
            new_ops = new_ops.copy()
            new_ops.extend(CReferenceEvaluator.default_ops)
        new_ops = CReferenceEvaluator.filter_ops(proto, new_ops, opsets)

        try:
            ReferenceEvaluator.__init__(
                self,
                proto,
                opsets=opsets,
                functions=functions,
                verbose=verbose,
                new_ops=new_ops,
                optimized=False,
            )
<<<<<<< HEAD
        except (AttributeError, TypeError):
            # old version
=======
        except TypeError:
            # old version of onnx
>>>>>>> 9533d60a
            ReferenceEvaluator.__init__(
                self,
                proto,
                opsets=opsets,
                functions=functions,
                verbose=verbose,
                new_ops=new_ops,
            )<|MERGE_RESOLUTION|>--- conflicted
+++ resolved
@@ -89,28 +89,11 @@
             new_ops.extend(CReferenceEvaluator.default_ops)
         new_ops = CReferenceEvaluator.filter_ops(proto, new_ops, opsets)
 
-        try:
-            ReferenceEvaluator.__init__(
-                self,
-                proto,
-                opsets=opsets,
-                functions=functions,
-                verbose=verbose,
-                new_ops=new_ops,
-                optimized=False,
-            )
-<<<<<<< HEAD
-        except (AttributeError, TypeError):
-            # old version
-=======
-        except TypeError:
-            # old version of onnx
->>>>>>> 9533d60a
-            ReferenceEvaluator.__init__(
-                self,
-                proto,
-                opsets=opsets,
-                functions=functions,
-                verbose=verbose,
-                new_ops=new_ops,
-            )+        ReferenceEvaluator.__init__(
+            self,
+            proto,
+            opsets=opsets,
+            functions=functions,
+            verbose=verbose,
+            new_ops=new_ops,
+        )