#include <pybind11/numpy.h>
#include <pybind11/pybind11.h>
#include <pybind11/stl.h>

#include "cpu_fpemu.hpp"
#include "murmur_hash3.h"
#include "sparse_test.h"
#include "speed_metrics.h"
#include "vector_sparse.h"
#include "vector_sum.h"

namespace py = pybind11;
using namespace validation;

PYBIND11_MODULE(_validation, m) {
  m.doc() =
#if defined(__APPLE__)
      "C++ experimental implementations."
#else
      R"pbdoc(C++ experimental implementations.)pbdoc"
#endif
      ;

  m.def("benchmark_cache", &benchmark_cache, py::arg("size"), py::arg("verbose") = true,
        R"pbdoc(Runs a benchmark to measure the cache performance.
The function measures the time for N random accesses in array of size N
and returns the time divided by N.
It copies random elements taken from the array size to random
position in another of the same size. It does that *size* times
and return the average time per move.
See example :ref:`l-example-bench-cpu`.

:param size: array size
:return: average time per move

The function measures the time spent in this loop.

::

    for (int64_t i = 0; i < arr_size; ++i) {
        // index k will jump forth and back, to generate cache misses
        int64_t k = (i / 2) + (i % 2) * arr_size / 2;
        arr_b[k] = arr_a[k] + 1;
     }

The code is `benchmark_cache
<https://github.com/sdpython/onnx-extended/blob/main/onnx_extended/validation/cpu/speed_metrics.cpp#L17>`_.
)pbdoc");

  py::class_<ElementTime> clf(m, "ElementTime");
  clf.def(py::init<int64_t, int64_t, double>());
  clf.def_readwrite("trial", &ElementTime::trial);
  clf.def_readwrite("row", &ElementTime::row);
  clf.def_readwrite("time", &ElementTime::time);

  m.def("benchmark_cache_tree", &benchmark_cache_tree, py::arg("n_rows") = 100000,
        py::arg("n_features") = 50, py::arg("n_trees") = 200, py::arg("tree_size") = 4096,
        py::arg("max_depth") = 10, py::arg("search_step") = 64,
        R"pbdoc(Simulates the prediction of a random forest.
Returns the time taken by every rows for a function doing
random addition between an element from the same short buffer and
another one taken from a list of trees.
See example :ref:`l-example-bench-cpu`.

:param n_rows: number of rows of the whole batch size
:param n_features: number of features
:param n_trees: number of trees
:param tree_size: size of a tree (= number of nodes * sizeof(node) / sizeof(float))
:param max_depth: depth of a tree
:param search_step: evaluate every...
:return: array of time take for every row

The code is `benchmark_cache_tree
<https://github.com/sdpython/onnx-extended/blob/main/onnx_extended/validation/cpu/speed_metrics.cpp#L50>`_
)pbdoc");

  m.def("vector_sum", &vector_sum, py::arg("n_columns"), py::arg("values"), py::arg("by_rows"),
        R"pbdoc(Computes the sum of all elements in an array
by rows or by columns. This function is slower than
:func:`vector_sum_array <onnx_extended.validation.cpu._validation.vector_sum_array>`
as this function copies the data from an array to a `std::vector`.
This copy (and allocation) is bigger than the compution itself.

:param n_columns: number of columns
:param values: all values in an array
:param by_rows: by rows or by columns
:return: sum of all elements
)pbdoc");

  m.def("vector_sum_array", &vector_sum_array, py::arg("n_columns"), py::arg("values"),
        py::arg("by_rows"),
        R"pbdoc(Computes the sum of all elements in an array
by rows or by columns.

:param n_columns: number of columns
:param values: all values in an array
:param by_rows: by rows or by columns
:return: sum of all elements
)pbdoc");

  m.def("vector_sum_array_parallel", &vector_sum_array_parallel, py::arg("n_columns"),
        py::arg("values"), py::arg("by_rows"),
        R"pbdoc(Computes the sum of all elements in an array
by rows or by columns. The computation is parallelized.

:param n_columns: number of columns
:param values: all values in an array
:param by_rows: by rows or by columns
:return: sum of all elements
)pbdoc");

  m.def("vector_sum_array_avx", &vector_sum_array_avx, py::arg("n_columns"), py::arg("values"),
        R"pbdoc(Computes the sum of all elements in an array
by rows or by columns. The computation uses AVX instructions
(see `AVX API
<https://www.intel.com/content/www/us/en/docs/intrinsics-guide/index.html>`_).

:param n_columns: number of columns
:param values: all values in an array
:return: sum of all elements
)pbdoc");

  m.def("vector_sum_array_avx_parallel", &vector_sum_array_avx_parallel, py::arg("n_columns"),
        py::arg("values"),
        R"pbdoc(Computes the sum of all elements in an array
by rows or by columns. The computation uses AVX instructions
and parallelization (see `AVX API
<https://www.intel.com/content/www/us/en/docs/intrinsics-guide/index.html>`_).

:param n_columns: number of columns
:param values: all values in an array
:return: sum of all elements
)pbdoc");

  m.def("vector_add", &vector_add, py::arg("v1"), py::arg("v2"),
        R"pbdoc(Computes the addition of 2 vectors of any dimensions.
It assumes both vectors have the same dimensions (no broadcast).).

:param v1: first vector
:param v2: second vector
:return: new vector
)pbdoc");

  m.def(
      "murmurhash3_bytes_s32",
      [](const std::string &key, uint32_t seed) -> int32_t {
        int32_t out;
        sklearn::MurmurHash3_x86_32(key.data(), key.size(), seed, &out);
        return out;
      },
      py::arg("key"), py::arg("seed") = 0,
      R"pbdoc(Calls murmurhash3_bytes_s32 from scikit-learn.

:param key: string
:param seed: unsigned integer
:return: hash
)pbdoc");

  m.def("double2float_rn", &cpu_fpemu::__double2float_rn, py::arg("d"),
        R"pbdoc(Converts a double into float.)pbdoc");

  m.def("float2half_rn", &cpu_fpemu::__float2half_rn, py::arg("d"),
        R"pbdoc(Converts a float into half represented as an unsigned short.)pbdoc");

  m.def("half2float", &cpu_fpemu::__half2float, py::arg("d"),
        R"pbdoc(Converts a half represented as an unsigned short into float.)pbdoc");

  m.def("sparse_struct_to_dense", &sparse_struct_to_dense, py::arg("v"),
        R"pbdoc(Converts a sparse structure stored in a float tensor
into a dense vector.)pbdoc");

  m.def("sparse_struct_to_maps", &sparse_struct_to_maps, py::arg("v"),
        R"pbdoc(Converts a sparse structure stored in a float tensor
into a list of dictionaries. The sparse tensor needs to be 2D.)pbdoc");

  m.def("dense_to_sparse_struct", &dense_to_sparse_struct, py::arg("v"),
        R"pbdoc(Converts a dense float tensor into a sparse structure
stored in a float tensor.)pbdoc");

  m.def("sparse_struct_to_csr", &sparse_struct_to_csr, py::arg("v"),
        R"pbdoc(Returns the position of the first elements of each row.
The array has n+1 elements if n is the number of non null elements.
The second array stores the column index for every element.)pbdoc");

  m.def("sparse_struct_indices_values", &sparse_struct_indices_values, py::arg("v"),
        R"pbdoc(Returns the indices and the values from a sparse structure
stored in a float tensor.)pbdoc");

  m.def(
      "evaluate_sparse",
      [](py::array_t<float, py::array::c_style | py::array::forcecast> values_array, int random,
<<<<<<< HEAD
         int repeat, int test) -> std::vector<std::tuple<double, double, double>> {
        EXT_ENFORCE(values_array.size() > 0, "Input tensor is empty.");
        EXT_ENFORCE(random > 0, "random is null.");
=======
         int ntimes, int repeat, int test) -> std::vector<std::tuple<double, double, double>> {
        EXT_ENFORCE(values_array.size() > 0, "Input tensor is empty.");
        EXT_ENFORCE(random > 0, "random is null.");
        EXT_ENFORCE(ntimes > 0, "ntimes is null.");
>>>>>>> e7b63e45
        EXT_ENFORCE(repeat > 0, "repeat is null.");
        const float *values = values_array.data(0);
        std::vector<int64_t> dims(values_array.ndim());
        for (std::size_t i = 0; i < dims.size(); ++i)
          dims[i] = (int64_t)values_array.shape(i);
        EXT_ENFORCE(dims.size() == 2, "2D tensor is expected.");
<<<<<<< HEAD
        return evaluate_sparse(values_array.data(0), dims[0], dims[1], random, repeat, test);
      },
      py::arg("tensor"), py::arg("n_random"), py::arg("repeat"), py::arg("dense"),
      R"pbdoc(Returns computation time about random access to features dense or sparse, 
initialization time, loop time, sum of the element from the array based on random indices.
The goal is to evaluate whether or not it is faster to switch to a dense representation
or to keep the sparse representation to do random access to the structures.)pbdoc");
=======
        return evaluate_sparse(values, dims[0], dims[1], random, ntimes, repeat, test);
      },
      py::arg("tensor"), py::arg("n_random"), py::arg("n_times"), py::arg("repeat"),
      py::arg("dense"),
      R"pbdoc(Returns computation time about random access to features dense or sparse, 
initialization time, loop time, sum of the element from the array based on random indices.
The goal is to evaluate whether or not it is faster to switch to a dense representation
or to keep the sparse representation to do random access to the structures.

:param tensor: dense tensor to access
:param n_random: number of random access
:param n_times: number of times to do n_random random accesses
:param repeat: number of times to repeat the measure
:param dense: if true, measure the conversion from sparse and then operate
      random access on a dense structure, if false, operator random access directly
      into the sparse structures
:return: 3-tuple, intialization time (conversion to dense, or sparse initialization),
      measure of the random accesses, control sum
)pbdoc");
>>>>>>> e7b63e45
}<|MERGE_RESOLUTION|>--- conflicted
+++ resolved
@@ -189,31 +189,16 @@
   m.def(
       "evaluate_sparse",
       [](py::array_t<float, py::array::c_style | py::array::forcecast> values_array, int random,
-<<<<<<< HEAD
-         int repeat, int test) -> std::vector<std::tuple<double, double, double>> {
-        EXT_ENFORCE(values_array.size() > 0, "Input tensor is empty.");
-        EXT_ENFORCE(random > 0, "random is null.");
-=======
          int ntimes, int repeat, int test) -> std::vector<std::tuple<double, double, double>> {
         EXT_ENFORCE(values_array.size() > 0, "Input tensor is empty.");
         EXT_ENFORCE(random > 0, "random is null.");
         EXT_ENFORCE(ntimes > 0, "ntimes is null.");
->>>>>>> e7b63e45
         EXT_ENFORCE(repeat > 0, "repeat is null.");
         const float *values = values_array.data(0);
         std::vector<int64_t> dims(values_array.ndim());
         for (std::size_t i = 0; i < dims.size(); ++i)
           dims[i] = (int64_t)values_array.shape(i);
         EXT_ENFORCE(dims.size() == 2, "2D tensor is expected.");
-<<<<<<< HEAD
-        return evaluate_sparse(values_array.data(0), dims[0], dims[1], random, repeat, test);
-      },
-      py::arg("tensor"), py::arg("n_random"), py::arg("repeat"), py::arg("dense"),
-      R"pbdoc(Returns computation time about random access to features dense or sparse, 
-initialization time, loop time, sum of the element from the array based on random indices.
-The goal is to evaluate whether or not it is faster to switch to a dense representation
-or to keep the sparse representation to do random access to the structures.)pbdoc");
-=======
         return evaluate_sparse(values, dims[0], dims[1], random, ntimes, repeat, test);
       },
       py::arg("tensor"), py::arg("n_random"), py::arg("n_times"), py::arg("repeat"),
@@ -233,5 +218,4 @@
 :return: 3-tuple, intialization time (conversion to dense, or sparse initialization),
       measure of the random accesses, control sum
 )pbdoc");
->>>>>>> e7b63e45
 }