import json
import os
import pprint
import re
import subprocess
import time
import sys
import datetime
from io import StringIO
from typing import Any, Callable, Dict, List, Optional, Tuple, Union
from urllib.request import urlretrieve
import numpy as np
from onnx import ModelProto, TensorProto, load

try:
    from onnx.reference.op_run import to_array_extended
except ImportError:
    from onnx.numpy_helper import to_array as to_array_extended
from ..reference import CReferenceEvaluator, from_array_extended


def save_for_benchmark_or_test(
    folder: str,
    test_name: str,
    model: ModelProto,
    inputs: List[np.ndarray],
    outputs: Optional[List[np.ndarray]] = None,
    data_set: int = 0,
) -> str:
    """
    Saves input, outputs on disk to later uses it as a backend test
    or a benchmark.

    :param folder: folder to save
    :param test_name: test name or subfolder
    :param model: model to save
    :param inputs: inputs of the node
    :param outputs: outputs of the node, supposedly the expected outputs,
        if not speficied, they are computed with the reference evaluator
    :param data_set: to have multiple tests with the same model
    :return: test folder
    """
    if outputs is None:
        ref = CReferenceEvaluator(model)
        outputs = ref.run(None, dict(zip([i.name for i in model.graph.input], inputs)))

    input_protos = [
        from_array_extended(inp, name)
        for name, inp in zip([i.name for i in model.graph.input], inputs)
    ]
    output_protos = [
        from_array_extended(out, name)
        for name, out in zip([i.name for i in model.graph.output], outputs)
    ]
    model_bytes = model.SerializeToString()

    path = os.path.join(folder, test_name)
    if not os.path.exists(path):
        os.makedirs(path)
    model_file = os.path.join(path, "model.onnx")
    with open(model_file, "wb") as f:
        f.write(model_bytes)

    sub_path = os.path.join(path, f"test_data_set_{data_set}")
    if not os.path.exists(sub_path):
        os.mkdir(sub_path)
    for i, t in enumerate(input_protos):
        with open(os.path.join(sub_path, f"input_{i}.pb"), "wb") as f:
            f.write(t.SerializeToString())
    for i, t in enumerate(output_protos):
        with open(os.path.join(sub_path, f"output_{i}.pb"), "wb") as f:
            f.write(t.SerializeToString())
    return path


class TestRun:
    """
    Loads a test saved by :func:`save_for_benchmark_or_test`.

    :param folder: test folder

    It has the following attributes:

    * `folder: str`
    * `proto: ModelProto`
    * `datasets: Dict[int, List[Tuple[int, np.array]]]`
    """

    def __init__(self, folder: str):
        self.folder = folder
        self._load()

    @staticmethod
    def _load_list(
        io_list: List[Tuple[int, str]], asarray: bool = True
    ) -> List[Tuple[int, TensorProto]]:
        new_list = []
        for i, name in io_list:
            with open(name, "rb") as f:
                content = f.read()
            pb = TensorProto()
            pb.ParseFromString(content)
            if asarray:
                new_list.append((i, to_array_extended(pb)))
            else:
                new_list.append((i, pb))
        return new_list

    def _load(self):
        "Loads the test."
        model = os.path.join(self.folder, "model.onnx")
        if not os.path.exists(model):
            raise FileNotFoundError(f"Unable to find {model!r}.")
        with open(model, "rb") as f:
            self.proto = load(f)

        datasets = []
        for sub in os.listdir(self.folder):
            if not sub.startswith("test_data_set_"):
                continue
            index = int(sub.replace("test_data_set_", ""))
            subf = os.path.join(self.folder, sub)
            ios = os.listdir(subf)
            inputs = []
            outputs = []
            for name in ios:
                fullname = os.path.join(subf, name)
                if name.startswith("input_"):
                    ii = int(os.path.splitext(name)[0][6:])
                    inputs.append((ii, os.path.join(subf, fullname)))
                elif name.startswith("output_"):
                    io = int(os.path.splitext(name)[0][7:])
                    outputs.append((io, os.path.join(subf, fullname)))
                else:
                    raise RuntimeError(f"Unexpected file {name!r} in {subf!r}.")

            inputs.sort()
            outputs.sort()
            inputs_pb = self._load_list(inputs)
            outputs_pb = self._load_list(outputs)
            datasets.append((index, (inputs_pb, outputs_pb)))

        self.datasets = dict(datasets)

    def __len__(self) -> int:
        "Returns the number of loaded datasets."
        return len(self.datasets)

    @property
    def input_names(self):
        "Returns the input names of the model."
        return [i.name for i in self.proto.graph.input]

    @property
    def output_names(self):
        "Returns the output names of the model."
        return [i.name for i in self.proto.graph.output]

    def test(
        self,
        f_build: Callable[[ModelProto], Any],
        f_run: Callable[[Any, Dict[str, np.array]], List[np.array]],
        index: int = 0,
        exc: bool = True,
        atol: float = 1e-5,
        rtol: float = 1e-5,
    ) -> Optional[Dict[str, Tuple[float, float, str]]]:
        """
        Runs the tests.

        :param f_build: function to call to build the inference class
        :param f_run: function to call to run the inference
        :param index: test index
        :param exc: raises an exception if the verification fails
        :param atol: absolute tolerance
        :param rtol: relative tolerance
        :return: list of results with discrepancies,
            the absolute error, the relative one and a reason for the failure
        """
        input_names = self.input_names
        output_names = self.output_names
        inputs, outputs = self.datasets[index]
        feeds = {}
        for ii, tensor in inputs:
            feeds[input_names[ii]] = tensor

        rt = f_build(self.proto)
        results = f_run(rt, feeds)

        d_outputs = dict(outputs)
        checks = {}
        for i, res in enumerate(results):
            name = output_names[i]
            expected = d_outputs[i]
            if expected.dtype != res.dtype:
                reason = (
                    f"Type mismatch for output {i}, {expected.dtype} != {res.dtype}"
                )
                checks[name] = (np.nan, np.nan, reason)
                continue
            if expected.shape != res.shape:
                reason = (
                    f"Shape mismatch for output {i}, {expected.shape} != {res.shape}"
                )
                checks[name] = (np.nan, np.nan, reason)
                continue
            expected64 = expected.astype(np.float64)
            res64 = res.astype(np.float64)
            diff = np.abs(res64 - expected64)
            max_diff = diff.max()
            rel_diff = (diff / np.maximum(expected, max(1e-15, atol))).max()

            if max_diff > atol:
                reason = f"Discrepancies for output {i}, atol={max_diff}"
                checks[name] = (max_diff, rel_diff, reason)
                continue
            if rel_diff > rtol:
                reason = f"Discrepancies for output {i}, rtol={rel_diff}"
                checks[name] = (max_diff, rel_diff, reason)
                continue

        if not checks:
            return None
        if exc:
            raise AssertionError(
                f"Results do not match the expected value:"
                f"\n{pprint.pformat(checks)}"
            )
        return checks

    def bench(
        self,
        f_build: Callable[[ModelProto], Any],
        f_run: Callable[[Any, Dict[str, np.array]], List[np.array]],
        index: int = 0,
        warmup: int = 5,
        repeat: int = 10,
    ) -> Dict[str, Union[float, str, Any]]:
        """
        Runs the model on the given inputs.

        :param f_build: function to call to build the inference class
        :param f_run: function to call to run the inference
        :param index: test index to measure
        :param warmup: number of iterations to run before
            starting to measure the model
        :param repeat: number of iterations to measure
        :return: dictionary with many metrics,
            any metric endings with `"_time"` is a duration
        """
        str_type = {
            np.float16: "float16",
            np.float32: "float32",
            np.float64: "float64",
            np.int8: "int8",
            np.int16: "int16",
            np.int32: "int32",
            np.int64: "int64",
            np.uint8: "uint8",
            np.uint16: "uint16",
            np.uint32: "uint32",
            np.uint64: "uint64",
        }

        stats = {}
        begin = time.perf_counter()
        rt = f_build(self.proto)
        stats["build_time"] = time.perf_counter() - begin

        shapes = {}
        dtypes = {}
        input_names = self.input_names
        inputs = self.datasets[index][0]
        feeds = {}
        input_size = 0
        for ii, tensor in inputs:
            feeds[input_names[ii]] = tensor
            shapes[input_names[ii]] = tensor.shape
            dtypes[input_names[ii]] = str_type.get(tensor.dtype, str(tensor.dtype))
            input_size += np.prod(tensor.shape)
        stats["shapes"] = shapes
        stats["dtypes"] = dtypes
        stats["input_size"] = int(input_size)

        begin = time.perf_counter()
        for _ in range(warmup):
            f_run(rt, feeds)
        stats["warmup_time"] = time.perf_counter() - begin
        stats["warmup"] = warmup
        stats["name"] = self.folder
        stats["index"] = index

        ts = []
        for _i in range(repeat):
            begin = time.perf_counter()
            f_run(rt, feeds)
            ts.append(time.perf_counter() - begin)

        stats["repeat"] = repeat
        stats["avg_time"] = float(np.array(ts).mean())
        stats["std_time"] = float(np.array(ts).std())
        stats["min_time"] = float(np.array(ts).min())
        stats["max_time"] = float(np.array(ts).max())

        ts.sort()
        if repeat > 4:
            stats["avg1_time"] = float(np.array(ts[1:-1]).mean())
            stats["std1_time"] = float(np.array(ts[1:-1]).std())
            stats["max1_time"] = ts[-2]
            stats["min1_time"] = ts[1]
        return stats


def _run_cmd(args: List[str]) -> str:
    p = subprocess.Popen(
        args, stdout=subprocess.PIPE, stderr=subprocess.STDOUT, env={"PYTHONPATH": ""}
    )
    st = StringIO()
    while True:
        output = p.stdout.readline().decode(errors="ignore")
        if output == "" and p.poll() is not None:
            break
        if output:
            out = output.rstrip()
            st.write(out + "\n")
    p.poll()
    p.stdout.close()
    return st.getvalue()


def _extract_version(out: str) -> str:
    reg = re.compile("Version: ([0-9][0-9.]*)")
    r = reg.findall(out)
    assert r, "Unable to find a version in\n{out}"
    return r[0]


def _display_conf(conf: Dict[str, Union[str, None]]) -> str:
    rows = []
    for k, v in sorted(conf.items()):
        if v is None:
            rows.append(k)
        else:
            rows.append(f"{k}=={v}")
    return " ".join(rows)


def bench_virtual(
    test_path: str,
    virtual_path: str,
    runtimes: Union[List[str], str] = "ReferenceEvaluator",
    index: int = 0,
    warmup: int = 5,
    repeat: int = 10,
    modules: Optional[List[Dict[str, Union[str, None]]]] = None,
    verbose: int = 0,
    save_as_dataframe: Optional[str] = None,
    filter_fct: Optional[Callable[[str, Dict[str, Union[str, None]]], bool]] = None,
) -> List[Dict[str, Union[float, Dict[str, Tuple[int, ...]]]]]:
    """
    Runs the same benchmark over different
    versions of the same packages in a virtual environment.

    :param test_path: test path
    :param virtual_path: path to the virtual environment
    :param runtimes: runtimes to measure
        (ReferenceEvaluation, CReferenceEvaluator, onnxruntime)
    :param index: test index to measure
    :param warmup: number of iterations to run before
        starting to measure the model
    :param repeat: number of iterations to measure
    :param modules: modules to install, example:
        `modules=[{"onnxruntime": "1.17.3", "onnx": "1.15.0"}]`
    :param filter_fct: to disable some of the configuration
        based on the runtime and the installed modules
    :param verbose: verbosity
    :param save_as_dataframe: saves as dataframe
    :return: list of statistics
    """
    exe = os.path.join(virtual_path, "bin", "python")
    if not os.path.exists(exe):
        if verbose > 0:
            print(f"[bench_virtual] create the virtual environment in {virtual_path!r}")
        out = _run_cmd([sys.executable, "-m", "venv", virtual_path])
        if verbose > 2:
            print(out)
        if not os.path.exists(exe):
            raise FileNotFoundError(f"The virtual environment was not created:\n{out}")
        get_pip = os.path.join(virtual_path, "get_pip.py")
        if not os.path.exists(get_pip):
            if verbose > 2:
                print("[bench_virtual] install pip")
            urlretrieve("https://bootstrap.pypa.io/get-pip.py", get_pip)
        out = _run_cmd([exe, get_pip])
        if verbose > 2:
            print(out)

    if modules is None:
        # ext = "https://github.com/sdpython/onnx-extended.git"
        modules = [
<<<<<<< HEAD
=======
            {"onnxruntime": "1.23.2", "onnx": None, "onnx-extended": "0.6.0"},
>>>>>>> 62938a31
            {"onnxruntime": "1.23.2", "onnx": None, "onnx-extended": "0.5.0"},
            {"onnxruntime": "1.21.0", "onnx": None, "onnx-extended": "0.4.0"},
        ]
    if isinstance(runtimes, str):
        runtimes = [runtimes]

    # mandatory packages
    for name in ["setuptools", "wheel", "pybind11", "cython", "tomli", "packaging"]:
        out = _run_cmd([exe, "-m", "pip", "install", name])
        if verbose > 2:
            print(out)

    # packages defined by the user
    obs = []
    for i, conf in enumerate(modules):
        confs = _display_conf(conf)
        if verbose > 2:
            print("-------------------------------------------------------")
        if verbose > 0:
            print(
                f"[bench_virtual] {i+1}/{len(modules)} "
                f"{datetime.datetime.now():%H:%M:%S} {confs}"
            )

        for k, v in conf.items():
            # We first check if it installed.
            if verbose > 1:
                print(f"[bench_virtual] check version of {k}")
            out = _run_cmd([exe, "-m", "pip", "show", k])
            if verbose > 2:
                print(out)
            if "Package(s) not found" in out:
                version = None
            else:
                version = _extract_version(out)
            if verbose > 1:
                print(f"[bench_virtual] found version of {k}: {version}")
            if version == v:
                continue

            # If the version is different, let's uninstall first.
            if verbose > 1:
                print(f"[bench_virtual] uninstall {k}")
            out = _run_cmd([exe, "-m", "pip", "uninstall", "-y", k])
            if verbose > 2:
                print(out)

            # Let's install the new one.
            if verbose > 1:
                print(f"[bench_virtual] install {k}: {v or 'upgrade'}")
            if v is None:
                out = _run_cmd([exe, "-m", "pip", "install", k, "--upgrade"])
                if verbose > 2:
                    print(out)
            elif v.startswith("git"):
                out = _run_cmd([exe, "-m", "pip", "install", v])
                if verbose > 2:
                    print(out)
            else:
                out = _run_cmd([exe, "-m", "pip", "install", f"{k}=={v}"])
                if verbose > 2:
                    print(out)
            if verbose > 1:
                print(f"[bench_virtual] check {k} is installed")
            out = _run_cmd(
                [exe, "-c", f"import {k.replace('-', '_')} as m;print(m.__file__)"]
            )
            if verbose > 2:
                print(out)
            if "Error" in out:
                raise RuntimeError(out)

        for rt in runtimes:
            if filter_fct is not None and not filter_fct(rt, conf):
                continue
            if verbose > 1:
                print(f"[bench_virtual] run with {rt}")
            cmd = [
                exe,
                "-m",
                "onnx_extended.tools.run_onnx_main",
                "-p",
                test_path,
                "-r",
                str(repeat),
                "-w",
                str(warmup),
                "-e",
                rt,
            ]
            out = _run_cmd(cmd)
            if "Traceback" in out:
                raise RuntimeError(out)
            out = "\n".join(
                line for line in out.split("\n") if "[W:onnxruntime:" not in line
            )
            if out.startswith(("The requested API version [", "The given version [")):
                js = {}
            else:
                try:
                    js = json.loads(out)
                except json.decoder.JSONDecodeError as e:
                    raise RuntimeError(f"Unable to decode {out!r}") from e
                if verbose > 2:
                    print("[bench_virtual] final results")
                    print(js)
            js["conf"] = confs
            js["conf_dict"] = conf
            js["cmd"] = " ".join(cmd)
            js["runtime"] = rt
            obs.append(js)

    if save_as_dataframe:
        import pandas

        data = []
        for o in obs:
            r = {}
            for key, value in o.items():
                if value is None:
                    continue
                if key == "bench":
                    for k, v in value.items():
                        r[f"b_{k}"] = v
                elif key == "test":
                    for k, v in value.items():
                        r[f"t_{k}"] = v
                elif key == "conf_dict":
                    for k, v in value.items():
                        r[f"v_{k}"] = v
                else:
                    r[key] = value
            data.append(r)

        df = pandas.DataFrame(data)
        df.to_csv(save_as_dataframe, index=False)
        return df
    return obs<|MERGE_RESOLUTION|>--- conflicted
+++ resolved
@@ -398,10 +398,7 @@
     if modules is None:
         # ext = "https://github.com/sdpython/onnx-extended.git"
         modules = [
-<<<<<<< HEAD
-=======
             {"onnxruntime": "1.23.2", "onnx": None, "onnx-extended": "0.6.0"},
->>>>>>> 62938a31
             {"onnxruntime": "1.23.2", "onnx": None, "onnx-extended": "0.5.0"},
             {"onnxruntime": "1.21.0", "onnx": None, "onnx-extended": "0.4.0"},
         ]
