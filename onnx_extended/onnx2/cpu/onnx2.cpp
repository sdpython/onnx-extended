#include "onnx2.h"
#include "stream_class.hpp"
#include <sstream>

namespace onnx2 {

// StringStringEntryProto

IMPLEMENT_PROTO(StringStringEntryProto)
uint64_t StringStringEntryProto::SerializeSize(utils::BinaryWriteStream &stream,
                                               SerializeOptions &options) const {
  uint64_t size = 0;
  SIZE_FIELD(size, options, stream, key)
  SIZE_FIELD(size, options, stream, value)
  return size;
}
void StringStringEntryProto::SerializeToStream(utils::BinaryWriteStream &stream,
                                               SerializeOptions &options) const {
  WRITE_FIELD(options, stream, key)
  WRITE_FIELD(options, stream, value)
}
void StringStringEntryProto::ParseFromStream(utils::BinaryStream &stream, ParseOptions &options){
    READ_BEGIN(options, stream, StringStringEntryProto) //
    READ_FIELD(options, stream, key)                    //
    READ_FIELD(options, stream, value)                  //
    READ_END(options, stream, StringStringEntryProto)   //  // NOLINT
} std::vector<std::string> StringStringEntryProto::PrintToVectorString(utils::PrintOptions &options)
    const {
  return {write_as_string(options, NAME_EXIST_VALUE(key), NAME_EXIST_VALUE(value))};
}

// TensorAnnotation
IMPLEMENT_PROTO(TensorAnnotation)
uint64_t TensorAnnotation::SerializeSize(utils::BinaryWriteStream &stream,
                                         SerializeOptions &options) const {
  uint64_t size = 0;
  SIZE_FIELD(size, options, stream, tensor_name)
  SIZE_REPEATED_FIELD(size, options, stream, quant_parameter_tensor_names)
  return size;
}
void TensorAnnotation::SerializeToStream(utils::BinaryWriteStream &stream,
                                         SerializeOptions &options) const {
  WRITE_FIELD(options, stream, tensor_name)
  WRITE_REPEATED_FIELD(options, stream, quant_parameter_tensor_names)
}
void TensorAnnotation::ParseFromStream(utils::BinaryStream &stream, ParseOptions &options){
    READ_BEGIN(options, stream, TensorAnnotation)                      //
    READ_FIELD(options, stream, tensor_name)                           //
    READ_REPEATED_FIELD(options, stream, quant_parameter_tensor_names) //
    READ_END(options, stream, TensorAnnotation)                        //  // NOLINT
} std::vector<std::string> TensorAnnotation::PrintToVectorString(utils::PrintOptions &options) const {
  return write_proto_into_vector_string(options, NAME_EXIST_VALUE(tensor_name),
                                        NAME_EXIST_VALUE(quant_parameter_tensor_names));
}

// IntIntListEntryProto

IMPLEMENT_PROTO(IntIntListEntryProto)
uint64_t IntIntListEntryProto::SerializeSize(utils::BinaryWriteStream &stream,
                                             SerializeOptions &options) const {
  uint64_t size = 0;
  SIZE_FIELD(size, options, stream, key)
  SIZE_REPEATED_FIELD(size, options, stream, value)
  return size;
}
void IntIntListEntryProto::SerializeToStream(utils::BinaryWriteStream &stream,
                                             SerializeOptions &options) const {
  WRITE_FIELD(options, stream, key)
  WRITE_REPEATED_FIELD(options, stream, value)
}
void IntIntListEntryProto::ParseFromStream(utils::BinaryStream &stream, ParseOptions &options){
    READ_BEGIN(options, stream, IntIntListEntryProto) //
    READ_FIELD(options, stream, key)                  //
    READ_REPEATED_FIELD(options, stream, value)       //
    READ_END(options, stream, IntIntListEntryProto)   //
} std::vector<std::string> IntIntListEntryProto::PrintToVectorString(utils::PrintOptions &options)
    const {
  return write_proto_into_vector_string(options, NAME_EXIST_VALUE(key), NAME_EXIST_VALUE(value));
}

// DeviceConfigurationProto

IMPLEMENT_PROTO(DeviceConfigurationProto)
uint64_t DeviceConfigurationProto::SerializeSize(utils::BinaryWriteStream &stream,
                                                 SerializeOptions &options) const {
  uint64_t size = 0;
  SIZE_FIELD(size, options, stream, name)
  SIZE_FIELD(size, options, stream, num_devices)
  SIZE_REPEATED_FIELD(size, options, stream, device)
  return size;
}
void DeviceConfigurationProto::SerializeToStream(utils::BinaryWriteStream &stream,
                                                 SerializeOptions &options) const {
  WRITE_FIELD(options, stream, name)
  WRITE_FIELD(options, stream, num_devices)
  WRITE_REPEATED_FIELD(options, stream, device)
}
void DeviceConfigurationProto::ParseFromStream(utils::BinaryStream &stream, ParseOptions &options){
    READ_BEGIN(options, stream, DeviceConfigurationProto) //
    READ_FIELD(options, stream, name)                     //
    READ_FIELD(options, stream, num_devices)              //
    READ_REPEATED_FIELD(options, stream, device)          //
    READ_END(options, stream, DeviceConfigurationProto)   //
} std::vector<std::string> DeviceConfigurationProto::PrintToVectorString(utils::PrintOptions &options)
    const {
  return write_proto_into_vector_string(options, NAME_EXIST_VALUE(name), NAME_EXIST_VALUE(num_devices),
                                        NAME_EXIST_VALUE(device));
}

// SimpleShardedDimProto

IMPLEMENT_PROTO(SimpleShardedDimProto)
uint64_t SimpleShardedDimProto::SerializeSize(utils::BinaryWriteStream &stream,
                                              SerializeOptions &options) const {
  uint64_t size = 0;
  SIZE_FIELD(size, options, stream, dim_value)
  SIZE_FIELD(size, options, stream, dim_param)
  SIZE_FIELD(size, options, stream, num_shards)
  return size;
}
void SimpleShardedDimProto::SerializeToStream(utils::BinaryWriteStream &stream,
                                              SerializeOptions &options) const {
  WRITE_FIELD(options, stream, dim_value)
  WRITE_FIELD(options, stream, dim_param)
  WRITE_FIELD(options, stream, num_shards)
}
void SimpleShardedDimProto::ParseFromStream(utils::BinaryStream &stream, ParseOptions &options){
    READ_BEGIN(options, stream, SimpleShardedDimProto) //
    READ_FIELD(options, stream, dim_value)             //
    READ_FIELD(options, stream, dim_param)             //
    READ_FIELD(options, stream, num_shards)            //
    READ_END(options, stream, SimpleShardedDimProto)   //
} std::vector<std::string> SimpleShardedDimProto::PrintToVectorString(utils::PrintOptions &options)
    const {
  return write_proto_into_vector_string(options, NAME_EXIST_VALUE(dim_value),
                                        NAME_EXIST_VALUE(dim_param), NAME_EXIST_VALUE(num_shards));
}

// ShardedDimProto

IMPLEMENT_PROTO(ShardedDimProto)
uint64_t ShardedDimProto::SerializeSize(utils::BinaryWriteStream &stream,
                                        SerializeOptions &options) const {
  uint64_t size = 0;
  SIZE_FIELD(size, options, stream, axis)
  SIZE_REPEATED_FIELD(size, options, stream, simple_sharding)
  return size;
}
void ShardedDimProto::SerializeToStream(utils::BinaryWriteStream &stream,
                                        SerializeOptions &options) const {
  WRITE_FIELD(options, stream, axis)
  WRITE_REPEATED_FIELD(options, stream, simple_sharding)
}

void ShardedDimProto::ParseFromStream(utils::BinaryStream &stream, ParseOptions &options){
    READ_BEGIN(options, stream, ShardedDimProto)          //
    READ_FIELD(options, stream, axis)                     //
    READ_REPEATED_FIELD(options, stream, simple_sharding) //
    READ_END(options, stream, ShardedDimProto)            //
} std::vector<std::string> ShardedDimProto::PrintToVectorString(utils::PrintOptions &options) const {
  return write_proto_into_vector_string(options, NAME_EXIST_VALUE(axis),
                                        NAME_EXIST_VALUE(simple_sharding));
}

// ShardingSpecProto

IMPLEMENT_PROTO(ShardingSpecProto)
uint64_t ShardingSpecProto::SerializeSize(utils::BinaryWriteStream &stream,
                                          SerializeOptions &options) const {
  uint64_t size = 0;
  SIZE_FIELD(size, options, stream, tensor_name)
  SIZE_REPEATED_FIELD(size, options, stream, device)
  SIZE_REPEATED_FIELD(size, options, stream, index_to_device_group_map)
  SIZE_REPEATED_FIELD(size, options, stream, sharded_dim)
  return size;
}
void ShardingSpecProto::SerializeToStream(utils::BinaryWriteStream &stream,
                                          SerializeOptions &options) const {
  WRITE_FIELD(options, stream, tensor_name)
  WRITE_REPEATED_FIELD(options, stream, device)
  WRITE_REPEATED_FIELD(options, stream, index_to_device_group_map)
  WRITE_REPEATED_FIELD(options, stream, sharded_dim)
}
void ShardingSpecProto::ParseFromStream(utils::BinaryStream &stream, ParseOptions &options){
    READ_BEGIN(options, stream, ShardingSpecProto)                  //
    READ_FIELD(options, stream, tensor_name)                        //
    READ_REPEATED_FIELD(options, stream, device)                    //
    READ_REPEATED_FIELD(options, stream, index_to_device_group_map) //
    READ_REPEATED_FIELD(options, stream, sharded_dim)               //
    READ_END(options, stream, ShardingSpecProto)                    //  // NOLINT
} std::vector<std::string> ShardingSpecProto::PrintToVectorString(utils::PrintOptions &options) const {
  return write_proto_into_vector_string(
      options, NAME_EXIST_VALUE(tensor_name), NAME_EXIST_VALUE(device),
      NAME_EXIST_VALUE(index_to_device_group_map), NAME_EXIST_VALUE(sharded_dim));
}

// NodeDeviceConfigurationProto

IMPLEMENT_PROTO(NodeDeviceConfigurationProto)
uint64_t NodeDeviceConfigurationProto::SerializeSize(utils::BinaryWriteStream &stream,
                                                     SerializeOptions &options) const {
  uint64_t size = 0;
  SIZE_FIELD(size, options, stream, configuration_id)
  SIZE_REPEATED_FIELD(size, options, stream, sharding_spec)
  SIZE_FIELD(size, options, stream, pipeline_stage)
  return size;
}
void NodeDeviceConfigurationProto::SerializeToStream(utils::BinaryWriteStream &stream,
                                                     SerializeOptions &options) const {
  WRITE_FIELD(options, stream, configuration_id)
  WRITE_REPEATED_FIELD(options, stream, sharding_spec)
  WRITE_FIELD(options, stream, pipeline_stage)
}
void NodeDeviceConfigurationProto::ParseFromStream(utils::BinaryStream &stream, ParseOptions &options){
    READ_BEGIN(options, stream, NodeDeviceConfigurationProto) //
    READ_FIELD(options, stream, configuration_id)             //
    READ_REPEATED_FIELD(options, stream, sharding_spec)       //
    READ_FIELD(options, stream, pipeline_stage)               //
    READ_END(options, stream, NodeDeviceConfigurationProto)   //
} std::vector<std::string> NodeDeviceConfigurationProto::PrintToVectorString(utils::PrintOptions
                                                                                 &options) const {
  return write_proto_into_vector_string(options, NAME_EXIST_VALUE(configuration_id),
                                        NAME_EXIST_VALUE(sharding_spec),
                                        NAME_EXIST_VALUE(pipeline_stage));
}

// OperatorSetIdProto

IMPLEMENT_PROTO(OperatorSetIdProto)
uint64_t OperatorSetIdProto::SerializeSize(utils::BinaryWriteStream &stream,
                                           SerializeOptions &options) const {
  uint64_t size = 0;
  SIZE_FIELD_EMPTY(size, options, stream, domain)
  SIZE_FIELD(size, options, stream, version)
  return size;
}
void OperatorSetIdProto::SerializeToStream(utils::BinaryWriteStream &stream,
                                           SerializeOptions &options) const {
  WRITE_FIELD_EMPTY(options, stream, domain)
  WRITE_FIELD(options, stream, version)
}
void OperatorSetIdProto::ParseFromStream(utils::BinaryStream &stream, ParseOptions &options){
    READ_BEGIN(options, stream, OperatorSetIdProto) //
    READ_FIELD(options, stream, domain)             //
    READ_FIELD(options, stream, version)            //
    READ_END(options, stream, OperatorSetIdProto)   //
} std::vector<std::string> OperatorSetIdProto::PrintToVectorString(utils::PrintOptions &options) const {
  return write_proto_into_vector_string(options, NAME_EXIST_VALUE(domain), NAME_EXIST_VALUE(version));
}

// TensorShapeProto::Dimension

IMPLEMENT_PROTO(TensorShapeProto::Dimension)
uint64_t TensorShapeProto::Dimension::SerializeSize(utils::BinaryWriteStream &stream,
                                                    SerializeOptions &options) const {
  uint64_t size = 0;
  SIZE_FIELD(size, options, stream, dim_value)
  SIZE_FIELD(size, options, stream, dim_param)
  SIZE_FIELD(size, options, stream, denotation)
  return size;
}
void TensorShapeProto::Dimension::SerializeToStream(utils::BinaryWriteStream &stream,
                                                    SerializeOptions &options) const {
  WRITE_FIELD(options, stream, dim_value)
  WRITE_FIELD(options, stream, dim_param)
  WRITE_FIELD(options, stream, denotation)
}
void TensorShapeProto::Dimension::ParseFromStream(utils::BinaryStream &stream, ParseOptions &options){
    READ_BEGIN(options, stream, TensorShapeProto::Dimension) //
    READ_FIELD(options, stream, dim_value)                   //
    READ_FIELD(options, stream, dim_param)                   //
    READ_FIELD(options, stream, denotation)                  //
    READ_END(options, stream, TensorShapeProto::Dimension)   //
} std::vector<std::string> TensorShapeProto::Dimension::PrintToVectorString(utils::PrintOptions
                                                                                &options) const {
  return write_proto_into_vector_string(options, NAME_EXIST_VALUE(dim_value),
                                        NAME_EXIST_VALUE(dim_param), NAME_EXIST_VALUE(denotation));
}

// TensorShapeProto

IMPLEMENT_PROTO(TensorShapeProto)
uint64_t TensorShapeProto::SerializeSize(utils::BinaryWriteStream &stream,
                                         SerializeOptions &options) const {
  uint64_t size = 0;
  SIZE_REPEATED_FIELD(size, options, stream, dim)
  return size;
}
void TensorShapeProto::SerializeToStream(utils::BinaryWriteStream &stream,
                                         SerializeOptions &options) const {
  WRITE_REPEATED_FIELD(options, stream, dim)
}
void TensorShapeProto::ParseFromStream(utils::BinaryStream &stream, ParseOptions &options){
    READ_BEGIN(options, stream, TensorShapeProto) //
    READ_REPEATED_FIELD(options, stream, dim)     //
    READ_END(options, stream, TensorShapeProto)   //
} std::vector<std::string> TensorShapeProto::PrintToVectorString(utils::PrintOptions &options) const {
  return write_proto_into_vector_string(options, NAME_EXIST_VALUE(dim));
}

// TensorProto::Segment

IMPLEMENT_PROTO(TensorProto::Segment)
uint64_t TensorProto::Segment::SerializeSize(utils::BinaryWriteStream &stream,
                                             SerializeOptions &options) const {
  uint64_t size = 0;
  SIZE_FIELD(size, options, stream, begin)
  SIZE_FIELD(size, options, stream, end)
  return size;
}
void TensorProto::Segment::SerializeToStream(utils::BinaryWriteStream &stream,
                                             SerializeOptions &options) const {
  WRITE_FIELD(options, stream, begin)
  WRITE_FIELD(options, stream, end)
}
void TensorProto::Segment::ParseFromStream(utils::BinaryStream &stream, ParseOptions &options){
    READ_BEGIN(options, stream, TensorProto::Segment) //
    READ_FIELD(options, stream, begin)                //
    READ_FIELD(options, stream, end)                  //
    READ_END(options, stream, TensorProto::Segment)   //
} std::vector<std::string> TensorProto::Segment::PrintToVectorString(utils::PrintOptions &options)
    const {
  return write_proto_into_vector_string(options, NAME_EXIST_VALUE(begin), NAME_EXIST_VALUE(end));
}

// TensorProto

IMPLEMENT_PROTO(TensorProto)
uint64_t TensorProto::SerializeSize(utils::BinaryWriteStream &stream, SerializeOptions &options) const {
  uint64_t size = 0;
  SIZE_REPEATED_FIELD(size, options, stream, dims)
  SIZE_ENUM_FIELD(size, options, stream, data_type)
  SIZE_ENUM_FIELD(size, options, stream, data_location)
  SIZE_FIELD_NULL(size, options, stream, name)
  SIZE_FIELD_LIMIT(size, options, stream, raw_data)
  SIZE_FIELD(size, options, stream, doc_string)
  SIZE_REPEATED_FIELD(size, options, stream, external_data)
  SIZE_REPEATED_FIELD(size, options, stream, metadata_props)
  SIZE_REPEATED_FIELD(size, options, stream, double_data)
  SIZE_REPEATED_FIELD(size, options, stream, float_data)
  SIZE_REPEATED_FIELD(size, options, stream, int32_data)
  SIZE_REPEATED_FIELD(size, options, stream, int64_data)
  SIZE_REPEATED_FIELD(size, options, stream, uint64_data)
  SIZE_REPEATED_FIELD(size, options, stream, string_data)
  return size;
}
void TensorProto::SerializeToStream(utils::BinaryWriteStream &stream, SerializeOptions &options) const {
  // Validation for external data.
  if (has_data_location() && ref_data_location() == DataLocation::EXTERNAL &&
      stream.ExternalWeights()) {
    utils::TwoFilesWriteStream &two_stream = dynamic_cast<utils::TwoFilesWriteStream &>(stream);
    int checked = 0;
    for (size_t i = 0; i < ref_external_data().size(); ++i) {
      const StringStringEntryProto &entry = ref_external_data()[i];
      if (entry.ref_key() == "location") {
        EXT_ENFORCE(!entry.ref_value().empty(), "External data location must not be empty.");
        checked += 1;
      } else if (entry.ref_key() == "size" || entry.ref_key() == "length") {
        int64_t size = entry.ref_value().toint64();
        EXT_ENFORCE(size == static_cast<int64_t>(ref_raw_data().size()), "Size mismatch ", size,
                    " != ", static_cast<int64_t>(ref_raw_data().size()), " name='",
                    ref_name().as_string(), "'");
        checked += 2;
      } else if (entry.ref_key() == "offset") {
        int64_t offset = entry.ref_value().toint64();
        EXT_ENFORCE(offset == two_stream.weights_size(), "Offset mismatch ", offset,
                    " != ", two_stream.weights_size(), " name ='", ref_name().as_string(), "'");
        checked += 4;
      }
    }
    EXT_ENFORCE(checked == 7,
                "External data is not fully specified. 'location', 'size', and 'offset' "
                "must be present in external_data, name='",
                ref_name().as_string(), "'");
    // TODO Checks sparse initializer as well.
  }
  WRITE_REPEATED_FIELD(options, stream, dims)
  WRITE_ENUM_FIELD(options, stream, data_type)
  WRITE_ENUM_FIELD(options, stream, data_location)
  WRITE_FIELD_NULL(options, stream, name)
  WRITE_FIELD_LIMIT(options, stream, raw_data)
  WRITE_FIELD(options, stream, doc_string)
  WRITE_REPEATED_FIELD(options, stream, external_data)
  WRITE_REPEATED_FIELD(options, stream, metadata_props)
  WRITE_REPEATED_FIELD(options, stream, double_data)
  WRITE_REPEATED_FIELD(options, stream, float_data)
  WRITE_REPEATED_FIELD(options, stream, int32_data)
  WRITE_REPEATED_FIELD(options, stream, int64_data)
  WRITE_REPEATED_FIELD(options, stream, uint64_data)
  WRITE_REPEATED_FIELD(options, stream, string_data)
}
void TensorProto::ParseFromStream(utils::BinaryStream &stream, ParseOptions &options) {
  READ_BEGIN(options, stream, TensorProto)                 //
  READ_REPEATED_FIELD(options, stream, dims)               //
  READ_ENUM_FIELD(options, stream, data_type)              //
  READ_OPTIONAL_ENUM_FIELD(options, stream, data_location) //
  READ_FIELD(options, stream, name)                        //
  READ_FIELD(options, stream, doc_string)                  //
  READ_FIELD_LIMIT_PARALLEL(options, stream, raw_data)     //
  READ_REPEATED_FIELD(options, stream, external_data)      //
  READ_REPEATED_FIELD(options, stream, metadata_props)     //
  READ_REPEATED_FIELD(options, stream, double_data)        //
  READ_REPEATED_FIELD(options, stream, float_data)         //
  READ_REPEATED_FIELD(options, stream, int32_data)         //
  READ_REPEATED_FIELD(options, stream, int64_data)         //
  READ_REPEATED_FIELD(options, stream, uint64_data)        //
  READ_REPEATED_FIELD(options, stream, string_data)        //
  READ_END(options, stream, TensorProto)                   //
                                         // After the reading, we need to check the data location.
  if (has_data_location() && ref_data_location() == DataLocation::EXTERNAL &&
      stream.ExternalWeights()) {
    utils::TwoFilesStream &two_stream = dynamic_cast<utils::TwoFilesStream &>(stream);
    offset_t offset = -1; // two_stream.second_tell();
    int64_t size = -1;

    for (size_t i = 0; i < ref_external_data().size(); ++i) {
      const StringStringEntryProto &entry = ref_external_data()[i];
      if (entry.ref_key() == "location") {
        EXT_ENFORCE(!entry.ref_value().empty(), "External data location must not be empty.");
        // Should check the value with the location of the second stream?
      } else if (entry.ref_key() == "length" || entry.ref_key() == "size") {
        size = entry.ref_value().toint64();
      } else if (entry.ref_key() == "offset") {
        offset = entry.ref_value().toint64();
        EXT_ENFORCE(offset == static_cast<int64_t>(two_stream.weights_tell()), "Offset mismatch ",
                    offset, " != ", two_stream.weights_tell(), " name ='", ref_name().as_string(), "'");
      }
    }
    EXT_ENFORCE(offset >= 0 && size > 0, "External data offset and size must be specified, name='",
                ref_name().as_string(), "'");
    ref_raw_data().resize(size);
<<<<<<< HEAD
    if (options.parallel) {
      utils::DelayedBlock block;
      block.size = size;
      block.data = ref_raw_data().data();
      block.offset = two_stream.weights_tell();
      block.stream_id = 1; // The second stream is the weights stream.
      two_stream.ReadDelayedBlock(block);    
    } else {
      two_stream.read_bytes_from_weights_stream(size, ref_raw_data().data());
    }
=======
    two_stream.read_bytes_from_weights_stream(size, ref_raw_data().data());
>>>>>>> 11dc875d
  }
}
std::vector<std::string> TensorProto::PrintToVectorString(utils::PrintOptions &options) const {
  return write_proto_into_vector_string(
      options, NAME_EXIST_VALUE(dims), NAME_EXIST_VALUE(data_type), NAME_EXIST_VALUE(data_location),
      NAME_EXIST_VALUE(name), NAME_EXIST_VALUE(segment), NAME_EXIST_VALUE(raw_data),
      NAME_EXIST_VALUE(doc_string), NAME_EXIST_VALUE(external_data), NAME_EXIST_VALUE(metadata_props),
      NAME_EXIST_VALUE(double_data), NAME_EXIST_VALUE(float_data), NAME_EXIST_VALUE(int32_data),
      NAME_EXIST_VALUE(int64_data), NAME_EXIST_VALUE(uint64_data), NAME_EXIST_VALUE(string_data));
}

// SparseTensorProto

IMPLEMENT_PROTO(SparseTensorProto)
uint64_t SparseTensorProto::SerializeSize(utils::BinaryWriteStream &stream,
                                          SerializeOptions &options) const {
  uint64_t size = 0;
  SIZE_FIELD(size, options, stream, values)
  SIZE_FIELD(size, options, stream, indices)
  SIZE_REPEATED_FIELD(size, options, stream, dims)
  return size;
}
void SparseTensorProto::SerializeToStream(utils::BinaryWriteStream &stream,
                                          SerializeOptions &options) const {
  WRITE_FIELD(options, stream, values)
  WRITE_FIELD(options, stream, indices)
  WRITE_REPEATED_FIELD(options, stream, dims)
}
void SparseTensorProto::ParseFromStream(utils::BinaryStream &stream, ParseOptions &options){
    READ_BEGIN(options, stream, SparseTensorProto) //
    READ_FIELD(options, stream, values)            //
    READ_FIELD(options, stream, indices)           //
    READ_REPEATED_FIELD(options, stream, dims)     //
    READ_END(options, stream, SparseTensorProto)   //
} std::vector<std::string> SparseTensorProto::PrintToVectorString(utils::PrintOptions &options) const {
  return write_proto_into_vector_string(options, NAME_EXIST_VALUE(values), NAME_EXIST_VALUE(indices),
                                        NAME_EXIST_VALUE(dims));
}

// TypeProto::Tensor

IMPLEMENT_PROTO(TypeProto::Tensor)
uint64_t TypeProto::Tensor::SerializeSize(utils::BinaryWriteStream &stream,
                                          SerializeOptions &options) const {
  uint64_t size = 0;
  SIZE_FIELD(size, options, stream, elem_type)
  SIZE_OPTIONAL_PROTO_FIELD(size, options, stream, shape)
  return size;
}
void TypeProto::Tensor::SerializeToStream(utils::BinaryWriteStream &stream,
                                          SerializeOptions &options) const {
  WRITE_FIELD(options, stream, elem_type)
  WRITE_OPTIONAL_PROTO_FIELD(options, stream, shape)
}
void TypeProto::Tensor::ParseFromStream(utils::BinaryStream &stream, ParseOptions &options){
    READ_BEGIN(options, stream, TypeProto::Tensor)    //
    READ_FIELD(options, stream, elem_type)            //
    READ_OPTIONAL_PROTO_FIELD(options, stream, shape) //
    READ_END(options, stream, TypeProto::Tensor)      //
} std::vector<std::string> TypeProto::Tensor::PrintToVectorString(utils::PrintOptions &options) const {
  return write_proto_into_vector_string(options, NAME_EXIST_VALUE(elem_type), NAME_EXIST_VALUE(shape));
}

// TypeProto::SparseTensor

IMPLEMENT_PROTO(TypeProto::SparseTensor)
uint64_t TypeProto::SparseTensor::SerializeSize(utils::BinaryWriteStream &stream,
                                                SerializeOptions &options) const {
  uint64_t size = 0;
  SIZE_FIELD(size, options, stream, elem_type)
  SIZE_OPTIONAL_PROTO_FIELD(size, options, stream, shape)
  return size;
}
void TypeProto::SparseTensor::SerializeToStream(utils::BinaryWriteStream &stream,
                                                SerializeOptions &options) const {
  WRITE_FIELD(options, stream, elem_type)
  WRITE_OPTIONAL_PROTO_FIELD(options, stream, shape)
}
void TypeProto::SparseTensor::ParseFromStream(utils::BinaryStream &stream, ParseOptions &options){
    READ_BEGIN(options, stream, TypeProto::SparseTensor) //
    READ_FIELD(options, stream, elem_type)               //
    READ_OPTIONAL_PROTO_FIELD(options, stream, shape)    //
    READ_END(options, stream, TypeProto::SparseTensor)   //
} std::vector<std::string> TypeProto::SparseTensor::PrintToVectorString(utils::PrintOptions &options)
    const {
  return write_proto_into_vector_string(options, NAME_EXIST_VALUE(elem_type), NAME_EXIST_VALUE(shape));
}

// TypeProto::Sequence

IMPLEMENT_PROTO(TypeProto::Sequence)
uint64_t TypeProto::Sequence::SerializeSize(utils::BinaryWriteStream &stream,
                                            SerializeOptions &options) const {
  uint64_t size = 0;
  SIZE_OPTIONAL_PROTO_FIELD(size, options, stream, elem_type)
  return size;
}
void TypeProto::Sequence::SerializeToStream(utils::BinaryWriteStream &stream,
                                            SerializeOptions &options) const {
  WRITE_OPTIONAL_PROTO_FIELD(options, stream, elem_type)
}
void TypeProto::Sequence::ParseFromStream(utils::BinaryStream &stream, ParseOptions &options){
    READ_BEGIN(options, stream, TypeProto::Sequence)      //
    READ_OPTIONAL_PROTO_FIELD(options, stream, elem_type) //
    READ_END(options, stream, TypeProto::Sequence)        //
} std::vector<std::string> TypeProto::Sequence::PrintToVectorString(utils::PrintOptions &options)
    const {
  return write_proto_into_vector_string(options, NAME_EXIST_VALUE(elem_type));
}

//  TypeProto::Map

IMPLEMENT_PROTO(TypeProto::Map)
uint64_t TypeProto::Map::SerializeSize(utils::BinaryWriteStream &stream,
                                       SerializeOptions &options) const {
  uint64_t size = 0;
  SIZE_FIELD(size, options, stream, key_type)
  SIZE_OPTIONAL_PROTO_FIELD(size, options, stream, value_type)
  return size;
}
void TypeProto::Map::SerializeToStream(utils::BinaryWriteStream &stream,
                                       SerializeOptions &options) const {
  WRITE_FIELD(options, stream, key_type)
  WRITE_OPTIONAL_PROTO_FIELD(options, stream, value_type)
}
void TypeProto::Map::ParseFromStream(utils::BinaryStream &stream, ParseOptions &options){
    READ_BEGIN(options, stream, TypeProto::Map)            //
    READ_FIELD(options, stream, key_type)                  //
    READ_OPTIONAL_PROTO_FIELD(options, stream, value_type) //
    READ_END(options, stream, TypeProto::Map)              //
} std::vector<std::string> TypeProto::Map::PrintToVectorString(utils::PrintOptions &options) const {
  return write_proto_into_vector_string(options, NAME_EXIST_VALUE(key_type),
                                        NAME_EXIST_VALUE(value_type));
}

// TypeProto::Optional

IMPLEMENT_PROTO(TypeProto::Optional)
uint64_t TypeProto::Optional::SerializeSize(utils::BinaryWriteStream &stream,
                                            SerializeOptions &options) const {
  uint64_t size = 0;
  SIZE_OPTIONAL_PROTO_FIELD(size, options, stream, elem_type)
  return size;
}
void TypeProto::Optional::SerializeToStream(utils::BinaryWriteStream &stream,
                                            SerializeOptions &options) const {
  WRITE_OPTIONAL_PROTO_FIELD(options, stream, elem_type)
}
void TypeProto::Optional::ParseFromStream(utils::BinaryStream &stream, ParseOptions &options){
    READ_BEGIN(options, stream, TypeProto::Optional)      //
    READ_OPTIONAL_PROTO_FIELD(options, stream, elem_type) //
    READ_END(options, stream, TypeProto::Optional)        //
} std::vector<std::string> TypeProto::Optional::PrintToVectorString(utils::PrintOptions &options)
    const {
  return write_proto_into_vector_string(options, NAME_EXIST_VALUE(elem_type));
}

// TypeProto

IMPLEMENT_PROTO(TypeProto)
uint64_t TypeProto::SerializeSize(utils::BinaryWriteStream &stream, SerializeOptions &options) const {
  uint64_t size = 0;
  SIZE_OPTIONAL_PROTO_FIELD(size, options, stream, tensor_type)
  SIZE_OPTIONAL_PROTO_FIELD(size, options, stream, sequence_type)
  SIZE_OPTIONAL_PROTO_FIELD(size, options, stream, map_type)
  SIZE_FIELD(size, options, stream, denotation)
  SIZE_OPTIONAL_PROTO_FIELD(size, options, stream, sparse_tensor_type)
  SIZE_OPTIONAL_PROTO_FIELD(size, options, stream, optional_type)
  return size;
}
void TypeProto::SerializeToStream(utils::BinaryWriteStream &stream, SerializeOptions &options) const {
  WRITE_OPTIONAL_PROTO_FIELD(options, stream, tensor_type)
  WRITE_OPTIONAL_PROTO_FIELD(options, stream, sequence_type)
  WRITE_OPTIONAL_PROTO_FIELD(options, stream, map_type)
  WRITE_FIELD(options, stream, denotation)
  WRITE_OPTIONAL_PROTO_FIELD(options, stream, sparse_tensor_type)
  WRITE_OPTIONAL_PROTO_FIELD(options, stream, optional_type)
}
void TypeProto::ParseFromStream(utils::BinaryStream &stream, ParseOptions &options){
    READ_BEGIN(options, stream, TypeProto)                         //
    READ_OPTIONAL_PROTO_FIELD(options, stream, tensor_type)        //
    READ_OPTIONAL_PROTO_FIELD(options, stream, sequence_type)      //
    READ_FIELD(options, stream, denotation)                        //
    READ_OPTIONAL_PROTO_FIELD(options, stream, sparse_tensor_type) //
    READ_OPTIONAL_PROTO_FIELD(options, stream, optional_type)      //
    READ_END(options, stream, TypeProto)                           //
} std::vector<std::string> TypeProto::PrintToVectorString(utils::PrintOptions &options) const {
  return write_proto_into_vector_string(
      options, NAME_EXIST_VALUE(tensor_type), NAME_EXIST_VALUE(sequence_type),
      NAME_EXIST_VALUE(map_type), NAME_EXIST_VALUE(denotation), NAME_EXIST_VALUE(sparse_tensor_type),
      NAME_EXIST_VALUE(optional_type));
}

// ValueInfoProto

IMPLEMENT_PROTO(ValueInfoProto)
uint64_t ValueInfoProto::SerializeSize(utils::BinaryWriteStream &stream,
                                       SerializeOptions &options) const {
  uint64_t size = 0;
  SIZE_FIELD(size, options, stream, name)
  SIZE_OPTIONAL_PROTO_FIELD(size, options, stream, type)
  SIZE_FIELD(size, options, stream, doc_string)
  SIZE_REPEATED_FIELD(size, options, stream, metadata_props)
  return size;
}
void ValueInfoProto::SerializeToStream(utils::BinaryWriteStream &stream,
                                       SerializeOptions &options) const {
  WRITE_FIELD(options, stream, name)
  WRITE_OPTIONAL_PROTO_FIELD(options, stream, type)
  WRITE_FIELD(options, stream, doc_string)
  WRITE_REPEATED_FIELD(options, stream, metadata_props)
}

void ValueInfoProto::ParseFromStream(utils::BinaryStream &stream, ParseOptions &options){
    READ_BEGIN(options, stream, ValueInfoProto)          //
    READ_FIELD(options, stream, name)                    //
    READ_OPTIONAL_PROTO_FIELD(options, stream, type)     //
    READ_FIELD(options, stream, doc_string)              //
    READ_REPEATED_FIELD(options, stream, metadata_props) //
    READ_END(options, stream, ValueInfoProto)            //
} std::vector<std::string> ValueInfoProto::PrintToVectorString(utils::PrintOptions &options) const {
  return write_proto_into_vector_string(options, NAME_EXIST_VALUE(name), NAME_EXIST_VALUE(type),
                                        NAME_EXIST_VALUE(doc_string), NAME_EXIST_VALUE(metadata_props));
}

// AttributeProto

IMPLEMENT_PROTO(AttributeProto)
uint64_t AttributeProto::SerializeSize(utils::BinaryWriteStream &stream,
                                       SerializeOptions &options) const {
  uint64_t size = 0;
  SIZE_FIELD(size, options, stream, name)
  SIZE_FIELD(size, options, stream, ref_attr_name)
  SIZE_ENUM_FIELD(size, options, stream, type)
  SIZE_FIELD(size, options, stream, doc_string)
  SIZE_FIELD(size, options, stream, f)
  SIZE_FIELD(size, options, stream, i)
  SIZE_FIELD_NULL(size, options, stream, s)
  SIZE_OPTIONAL_PROTO_FIELD(size, options, stream, t)
  SIZE_OPTIONAL_PROTO_FIELD(size, options, stream, sparse_tensor)
  SIZE_OPTIONAL_PROTO_FIELD(size, options, stream, g)
  SIZE_OPTIONAL_PROTO_FIELD(size, options, stream, tp)
  SIZE_REPEATED_FIELD(size, options, stream, floats)
  SIZE_REPEATED_FIELD(size, options, stream, ints)
  SIZE_REPEATED_FIELD(size, options, stream, strings)
  SIZE_REPEATED_FIELD(size, options, stream, tensors)
  SIZE_REPEATED_FIELD(size, options, stream, sparse_tensors)
  SIZE_REPEATED_FIELD(size, options, stream, graphs)
  return size;
}
void AttributeProto::SerializeToStream(utils::BinaryWriteStream &stream,
                                       SerializeOptions &options) const {
  WRITE_FIELD(options, stream, name)
  WRITE_FIELD(options, stream, ref_attr_name)
  WRITE_ENUM_FIELD(options, stream, type)
  WRITE_FIELD(options, stream, doc_string)
  WRITE_FIELD(options, stream, f)
  WRITE_FIELD(options, stream, i)
  WRITE_FIELD_NULL(options, stream, s)
  WRITE_OPTIONAL_PROTO_FIELD(options, stream, t)
  WRITE_OPTIONAL_PROTO_FIELD(options, stream, sparse_tensor)
  WRITE_OPTIONAL_PROTO_FIELD(options, stream, g)
  WRITE_OPTIONAL_PROTO_FIELD(options, stream, tp)
  WRITE_REPEATED_FIELD(options, stream, floats)
  WRITE_REPEATED_FIELD(options, stream, ints)
  WRITE_REPEATED_FIELD(options, stream, strings)
  WRITE_REPEATED_FIELD(options, stream, tensors)
  WRITE_REPEATED_FIELD(options, stream, sparse_tensors)
  WRITE_REPEATED_FIELD(options, stream, graphs)
}
void AttributeProto::ParseFromStream(utils::BinaryStream &stream, ParseOptions &options){
    READ_BEGIN(options, stream, AttributeProto)               //
    READ_FIELD(options, stream, name)                         //
    READ_FIELD(options, stream, ref_attr_name)                //
    READ_ENUM_FIELD(options, stream, type)                    //
    READ_FIELD(options, stream, doc_string)                   //
    READ_FIELD(options, stream, f)                            //
    READ_FIELD(options, stream, i)                            //
    READ_FIELD(options, stream, s)                            //
    READ_OPTIONAL_PROTO_FIELD(options, stream, t)             //
    READ_OPTIONAL_PROTO_FIELD(options, stream, sparse_tensor) //
    READ_OPTIONAL_PROTO_FIELD(options, stream, g)             //
    READ_OPTIONAL_PROTO_FIELD(options, stream, tp)            //
    READ_REPEATED_FIELD(options, stream, floats)              //
    READ_REPEATED_FIELD(options, stream, ints)                //
    READ_REPEATED_FIELD(options, stream, strings)             //
    READ_REPEATED_FIELD(options, stream, tensors)             //
    READ_REPEATED_FIELD(options, stream, sparse_tensors)      //
    READ_REPEATED_FIELD(options, stream, graphs)              //
    READ_END(options, stream, AttributeProto)                 //
} std::vector<std::string> AttributeProto::PrintToVectorString(utils::PrintOptions &options) const {
  switch (type_) {
  case AttributeType::UNDEFINED:
    return {MakeString("{", name_.as_string(), ": UNDEFINED }")};
  case AttributeType::FLOAT:
    return {MakeString("{", name_.as_string(), ": ", has_f() ? MakeString(*f_) : "?", "}")};
  case AttributeType::INT:
    return {MakeString("{", name_.as_string(), ": ", has_i() ? MakeString(*i_) : "?", "}")};
  case AttributeType::STRING:
    return {MakeString("{", name_.as_string(), ": ", s_.as_string(), "}")};
  case AttributeType::FLOATS:
    return {MakeString("{", name_.as_string(), ": ", write_as_string(options, floats_), "}")};
  case AttributeType::INTS:
    return {MakeString("{", name_.as_string(), ": ", write_as_string(options, ints_), "}")};
  case AttributeType::STRINGS:
    return {MakeString("{", name_.as_string(), ": ", write_as_string(options, strings_), "}")};
  default:
    return write_proto_into_vector_string(
        options, NAME_EXIST_VALUE(name), NAME_EXIST_VALUE(ref_attr_name), NAME_EXIST_VALUE(doc_string),
        NAME_EXIST_VALUE(type), NAME_EXIST_VALUE(f), NAME_EXIST_VALUE(i), NAME_EXIST_VALUE(s),
        NAME_EXIST_VALUE(t), NAME_EXIST_VALUE(sparse_tensor), NAME_EXIST_VALUE(g),
        NAME_EXIST_VALUE(floats), NAME_EXIST_VALUE(ints), NAME_EXIST_VALUE(strings),
        NAME_EXIST_VALUE(tensors), NAME_EXIST_VALUE(sparse_tensors), NAME_EXIST_VALUE(graphs),
        NAME_EXIST_VALUE(tp));
  }
}

// NodeProto

IMPLEMENT_PROTO(NodeProto)
uint64_t NodeProto::SerializeSize(utils::BinaryWriteStream &stream, SerializeOptions &options) const {
  uint64_t size = 0;
  SIZE_REPEATED_FIELD(size, options, stream, input)
  SIZE_REPEATED_FIELD(size, options, stream, output)
  SIZE_FIELD(size, options, stream, name)
  SIZE_FIELD(size, options, stream, op_type)
  SIZE_REPEATED_FIELD(size, options, stream, attribute)
  SIZE_FIELD_NULL(size, options, stream, domain)
  SIZE_FIELD(size, options, stream, overload)
  SIZE_FIELD(size, options, stream, doc_string)
  SIZE_REPEATED_FIELD(size, options, stream, metadata_props)
  SIZE_REPEATED_FIELD(size, options, stream, device_configurations)
  return size;
}
void NodeProto::SerializeToStream(utils::BinaryWriteStream &stream, SerializeOptions &options) const {
  WRITE_REPEATED_FIELD(options, stream, input)
  WRITE_REPEATED_FIELD(options, stream, output)
  WRITE_FIELD(options, stream, name)
  WRITE_FIELD(options, stream, op_type)
  WRITE_REPEATED_FIELD(options, stream, attribute)
  WRITE_FIELD_NULL(options, stream, domain)
  WRITE_FIELD(options, stream, overload)
  WRITE_FIELD(options, stream, doc_string)
  WRITE_REPEATED_FIELD(options, stream, metadata_props)
  WRITE_REPEATED_FIELD(options, stream, device_configurations)
}
void NodeProto::ParseFromStream(utils::BinaryStream &stream, ParseOptions &options){
    READ_BEGIN(options, stream, NodeProto)                      //
    READ_REPEATED_FIELD(options, stream, input)                 //
    READ_REPEATED_FIELD(options, stream, output)                //
    READ_FIELD(options, stream, name)                           //
    READ_FIELD(options, stream, op_type)                        //
    READ_REPEATED_FIELD(options, stream, attribute)             //
    READ_FIELD(options, stream, domain)                         //
    READ_FIELD(options, stream, overload)                       //
    READ_FIELD(options, stream, doc_string)                     //
    READ_REPEATED_FIELD(options, stream, metadata_props)        //
    READ_REPEATED_FIELD(options, stream, device_configurations) //
    READ_END(options, stream, NodeProto)                        //
} std::vector<std::string> NodeProto::PrintToVectorString(utils::PrintOptions &options) const {
  return write_proto_into_vector_string(
      options, NAME_EXIST_VALUE(input), NAME_EXIST_VALUE(output), NAME_EXIST_VALUE(name),
      NAME_EXIST_VALUE(op_type), NAME_EXIST_VALUE(attribute), NAME_EXIST_VALUE(domain),
      NAME_EXIST_VALUE(overload), NAME_EXIST_VALUE(doc_string), NAME_EXIST_VALUE(metadata_props),
      NAME_EXIST_VALUE(device_configurations));
}

// GraphProto

IMPLEMENT_PROTO(GraphProto)
uint64_t GraphProto::SerializeSize(utils::BinaryWriteStream &stream, SerializeOptions &options) const {
  uint64_t size = 0;
  SIZE_REPEATED_FIELD(size, options, stream, node)
  SIZE_FIELD(size, options, stream, name)
  SIZE_REPEATED_FIELD(size, options, stream, initializer)
  SIZE_REPEATED_FIELD(size, options, stream, sparse_initializer)
  SIZE_FIELD(size, options, stream, doc_string)
  SIZE_REPEATED_FIELD(size, options, stream, input)
  SIZE_REPEATED_FIELD(size, options, stream, output)
  SIZE_REPEATED_FIELD(size, options, stream, value_info)
  SIZE_REPEATED_FIELD(size, options, stream, quantization_annotation)
  SIZE_REPEATED_FIELD(size, options, stream, metadata_props)
  return size;
}
void GraphProto::SerializeToStream(utils::BinaryWriteStream &stream, SerializeOptions &options) const {
  WRITE_REPEATED_FIELD(options, stream, node)
  WRITE_FIELD(options, stream, name)
  WRITE_REPEATED_FIELD(options, stream, initializer)
  WRITE_REPEATED_FIELD(options, stream, sparse_initializer)
  WRITE_FIELD(options, stream, doc_string)
  WRITE_REPEATED_FIELD(options, stream, input)
  WRITE_REPEATED_FIELD(options, stream, output)
  WRITE_REPEATED_FIELD(options, stream, value_info)
  WRITE_REPEATED_FIELD(options, stream, quantization_annotation)
  WRITE_REPEATED_FIELD(options, stream, metadata_props)
}
void GraphProto::ParseFromStream(utils::BinaryStream &stream, ParseOptions &options){
    READ_BEGIN(options, stream, GraphProto)                       //
    READ_REPEATED_FIELD(options, stream, node)                    //
    READ_FIELD(options, stream, name)                             //
    READ_REPEATED_FIELD(options, stream, initializer)             //
    READ_REPEATED_FIELD(options, stream, sparse_initializer)      //
    READ_FIELD(options, stream, doc_string)                       //
    READ_REPEATED_FIELD(options, stream, input)                   //
    READ_REPEATED_FIELD(options, stream, output)                  //
    READ_REPEATED_FIELD(options, stream, value_info)              //
    READ_REPEATED_FIELD(options, stream, quantization_annotation) //
    READ_REPEATED_FIELD(options, stream, metadata_props)          //
    READ_END(options, stream, GraphProto)                         //  // NOLINT
} std::vector<std::string> GraphProto::PrintToVectorString(utils::PrintOptions &options) const {
  return write_proto_into_vector_string(
      options, NAME_EXIST_VALUE(doc_string), NAME_EXIST_VALUE(name), NAME_EXIST_VALUE(input),
      NAME_EXIST_VALUE(output), NAME_EXIST_VALUE(metadata_props), NAME_EXIST_VALUE(node),
      NAME_EXIST_VALUE(initializer), NAME_EXIST_VALUE(sparse_initializer), NAME_EXIST_VALUE(value_info),
      NAME_EXIST_VALUE(quantization_annotation));
}

// FunctionProto

IMPLEMENT_PROTO(FunctionProto)
uint64_t FunctionProto::SerializeSize(utils::BinaryWriteStream &stream,
                                      SerializeOptions &options) const {
  uint64_t size = 0;
  SIZE_FIELD(size, options, stream, name)
  SIZE_REPEATED_FIELD(size, options, stream, input)
  SIZE_REPEATED_FIELD(size, options, stream, output)
  SIZE_REPEATED_FIELD(size, options, stream, attribute)
  SIZE_REPEATED_FIELD(size, options, stream, attribute_proto)
  SIZE_REPEATED_FIELD(size, options, stream, node)
  SIZE_FIELD(size, options, stream, doc_string)
  SIZE_REPEATED_FIELD(size, options, stream, opset_import)
  SIZE_FIELD_NULL(size, options, stream, domain)
  SIZE_FIELD(size, options, stream, overload)
  SIZE_REPEATED_FIELD(size, options, stream, value_info)
  SIZE_REPEATED_FIELD(size, options, stream, metadata_props)
  return size;
}
void FunctionProto::SerializeToStream(utils::BinaryWriteStream &stream,
                                      SerializeOptions &options) const {
  WRITE_FIELD(options, stream, name)
  WRITE_REPEATED_FIELD(options, stream, input)
  WRITE_REPEATED_FIELD(options, stream, output)
  WRITE_REPEATED_FIELD(options, stream, attribute)
  WRITE_REPEATED_FIELD(options, stream, attribute_proto)
  WRITE_REPEATED_FIELD(options, stream, node)
  WRITE_FIELD(options, stream, doc_string)
  WRITE_REPEATED_FIELD(options, stream, opset_import)
  WRITE_FIELD_NULL(options, stream, domain)
  WRITE_FIELD(options, stream, overload)
  WRITE_REPEATED_FIELD(options, stream, value_info)
  WRITE_REPEATED_FIELD(options, stream, metadata_props)
}
void FunctionProto::ParseFromStream(utils::BinaryStream &stream, ParseOptions &options){
    READ_BEGIN(options, stream, FunctionProto)            //
    READ_FIELD(options, stream, name)                     //
    READ_REPEATED_FIELD(options, stream, input)           //
    READ_REPEATED_FIELD(options, stream, output)          //
    READ_REPEATED_FIELD(options, stream, attribute)       //
    READ_REPEATED_FIELD(options, stream, attribute_proto) //
    READ_REPEATED_FIELD(options, stream, node)            //
    READ_FIELD(options, stream, doc_string)               //
    READ_REPEATED_FIELD(options, stream, opset_import)    //
    READ_FIELD(options, stream, domain)                   //
    READ_FIELD(options, stream, overload)                 //
    READ_REPEATED_FIELD(options, stream, value_info)      //
    READ_REPEATED_FIELD(options, stream, metadata_props)  //
    READ_END(options, stream, FunctionProto)              //  // NOLINT
} std::vector<std::string> FunctionProto::PrintToVectorString(utils::PrintOptions &options) const {
  return write_proto_into_vector_string(
      options, NAME_EXIST_VALUE(name), NAME_EXIST_VALUE(domain), NAME_EXIST_VALUE(overload),
      NAME_EXIST_VALUE(doc_string), NAME_EXIST_VALUE(input), NAME_EXIST_VALUE(output),
      NAME_EXIST_VALUE(opset_import), NAME_EXIST_VALUE(attribute), NAME_EXIST_VALUE(attribute_proto),
      NAME_EXIST_VALUE(node), NAME_EXIST_VALUE(value_info), NAME_EXIST_VALUE(metadata_props));
}

// ModelProto

IMPLEMENT_PROTO(ModelProto)
uint64_t ModelProto::SerializeSize(utils::BinaryWriteStream &stream, SerializeOptions &options) const {
  uint64_t size = 0;
  SIZE_FIELD(size, options, stream, ir_version)
  SIZE_REPEATED_FIELD(size, options, stream, opset_import)
  SIZE_FIELD(size, options, stream, producer_name)
  SIZE_FIELD(size, options, stream, producer_version)
  SIZE_FIELD(size, options, stream, domain)
  SIZE_FIELD(size, options, stream, model_version)
  SIZE_FIELD(size, options, stream, doc_string)
  SIZE_OPTIONAL_PROTO_FIELD(size, options, stream, graph)
  SIZE_REPEATED_FIELD(size, options, stream, metadata_props)
  SIZE_REPEATED_FIELD(size, options, stream, functions)
  SIZE_REPEATED_FIELD(size, options, stream, configuration)
  return size;
}
void ModelProto::SerializeToStream(utils::BinaryWriteStream &stream, SerializeOptions &options) const {
  WRITE_FIELD(options, stream, ir_version)
  WRITE_REPEATED_FIELD(options, stream, opset_import)
  WRITE_FIELD(options, stream, producer_name)
  WRITE_FIELD(options, stream, producer_version)
  WRITE_FIELD(options, stream, domain)
  WRITE_FIELD(options, stream, model_version)
  WRITE_FIELD(options, stream, doc_string)
  WRITE_OPTIONAL_PROTO_FIELD(options, stream, graph)
  WRITE_REPEATED_FIELD(options, stream, metadata_props)
  WRITE_REPEATED_FIELD(options, stream, functions)
  WRITE_REPEATED_FIELD(options, stream, configuration)
}
void ModelProto::ParseFromStream(utils::BinaryStream &stream, ParseOptions &options){
    READ_BEGIN(options, stream, ModelProto)              //
    READ_FIELD(options, stream, ir_version)              //
    READ_REPEATED_FIELD(options, stream, opset_import)   //
    READ_FIELD(options, stream, producer_name)           //
    READ_FIELD(options, stream, producer_version)        //
    READ_FIELD(options, stream, domain)                  //
    READ_FIELD(options, stream, model_version)           //
    READ_FIELD(options, stream, doc_string)              //
    READ_OPTIONAL_PROTO_FIELD(options, stream, graph)    //
    READ_REPEATED_FIELD(options, stream, metadata_props) //
    READ_REPEATED_FIELD(options, stream, functions)      //
    READ_REPEATED_FIELD(options, stream, configuration)  //
    READ_END(options, stream, ModelProto)                //  // NOLINT
} std::vector<std::string> ModelProto::PrintToVectorString(utils::PrintOptions &options) const {
  return write_proto_into_vector_string(
      options, NAME_EXIST_VALUE(ir_version), NAME_EXIST_VALUE(opset_import),
      NAME_EXIST_VALUE(producer_name), NAME_EXIST_VALUE(producer_version), NAME_EXIST_VALUE(domain),
      NAME_EXIST_VALUE(model_version), NAME_EXIST_VALUE(doc_string), NAME_EXIST_VALUE(graph),
      NAME_EXIST_VALUE(metadata_props), NAME_EXIST_VALUE(functions), NAME_EXIST_VALUE(configuration));
}

} // namespace onnx2<|MERGE_RESOLUTION|>--- conflicted
+++ resolved
@@ -429,7 +429,6 @@
     EXT_ENFORCE(offset >= 0 && size > 0, "External data offset and size must be specified, name='",
                 ref_name().as_string(), "'");
     ref_raw_data().resize(size);
-<<<<<<< HEAD
     if (options.parallel) {
       utils::DelayedBlock block;
       block.size = size;
@@ -440,9 +439,7 @@
     } else {
       two_stream.read_bytes_from_weights_stream(size, ref_raw_data().data());
     }
-=======
     two_stream.read_bytes_from_weights_stream(size, ref_raw_data().data());
->>>>>>> 11dc875d
   }
 }
 std::vector<std::string> TensorProto::PrintToVectorString(utils::PrintOptions &options) const {
