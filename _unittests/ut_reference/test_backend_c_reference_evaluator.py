--- conflicted
+++ resolved
@@ -227,13 +227,8 @@
         "(test_basic_conv_*|"
         "test_Conv2d_*|"
         "test_Conv3d_*|"
-<<<<<<< HEAD
-        "test_operator_conv_*|"
-        "test_conv_*)"
-=======
         "test_conv_*|"
         "test_operator_conv_*)"
->>>>>>> 9c6a7095
     )
 
 # import all test cases at global scope to make them visible to python.unittest
