--- conflicted
+++ resolved
@@ -67,7 +67,6 @@
         t1 = vector_sum_array_avx_parallel(16, values)
         self.assertEqual(t, t1)
 
-<<<<<<< HEAD
     def test_vector_add_exc(self):
         # This test checks function vector_add
         # raises an exception if the dimension do not match.
@@ -83,7 +82,7 @@
         v3 = vector_add(v1, v2)
         self.assertEqual(v3.shape, (3, 4))
         # Adds some code to check the addition is ok.
-=======
+
     def test_vector_add(self):
         t1 = numpy.arange(10).reshape((2, 5)).astype(numpy.float32)
         t2 = numpy.arange(10).reshape((2, 5)).astype(numpy.float32)
@@ -97,7 +96,6 @@
         t0 = numpy.array([0], dtype=numpy.float32)
         t1i = t1.astype(numpy.int32)
         self.assertRaise(lambda: vector_add_c(t1i, t2), TypeError)
->>>>>>> a79f2882
 
 
 if __name__ == "__main__":
